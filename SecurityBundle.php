--- conflicted
+++ resolved
@@ -46,10 +46,6 @@
         $extension->addSecurityListenerFactory(new JsonLoginFactory());
         $extension->addSecurityListenerFactory(new HttpBasicFactory());
         $extension->addSecurityListenerFactory(new HttpBasicLdapFactory());
-<<<<<<< HEAD
-        $extension->addSecurityListenerFactory(new HttpDigestFactory(false));
-=======
->>>>>>> 940118c4
         $extension->addSecurityListenerFactory(new RememberMeFactory());
         $extension->addSecurityListenerFactory(new X509Factory());
         $extension->addSecurityListenerFactory(new RemoteUserFactory());
