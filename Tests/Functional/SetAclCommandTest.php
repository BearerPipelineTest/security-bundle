<?php

/*
 * This file is part of the Symfony package.
 *
 * (c) Fabien Potencier <fabien@symfony.com>
 *
 * For the full copyright and license information, please view the LICENSE
 * file that was distributed with this source code.
 */

namespace Symfony\Bundle\SecurityBundle\Tests\Functional;

/*
 * This file is part of the Symfony package.
 *
 * (c) Fabien Potencier <fabien@symfony.com>
 *
 * For the full copyright and license information, please view the LICENSE
 * file that was distributed with this source code.
 */
use Symfony\Bundle\FrameworkBundle\Console\Application;
use Symfony\Bundle\SecurityBundle\Command\InitAclCommand;
use Symfony\Bundle\SecurityBundle\Command\SetAclCommand;
use Symfony\Component\Console\Tester\CommandTester;
use Symfony\Component\Security\Acl\Domain\ObjectIdentity;
use Symfony\Component\Security\Acl\Domain\RoleSecurityIdentity;
use Symfony\Component\Security\Acl\Domain\UserSecurityIdentity;
use Symfony\Component\Security\Acl\Exception\NoAceFoundException;
use Symfony\Component\Security\Acl\Permission\BasicPermissionMap;

/**
 * Tests SetAclCommand.
 *
 * @author Kévin Dunglas <kevin@les-tilleuls.coop>
 * @requires extension pdo_sqlite
 */
class SetAclCommandTest extends WebTestCase
{
    const OBJECT_CLASS = 'Symfony\Bundle\SecurityBundle\Tests\Functional\Bundle\AclBundle\Entity\Car';
    const SECURITY_CLASS = 'Symfony\Component\Security\Core\User\User';

<<<<<<< HEAD
    protected function setUp()
    {
        parent::setUp();

        $this->deleteTmpDir('Acl');
    }

    protected function tearDown()
    {
        parent::tearDown();

        $this->deleteTmpDir('Acl');
    }

    /**
     * @group legacy
     */
=======
>>>>>>> 820b11c0
    public function testSetAclUser()
    {
        $objectId = 1;
        $securityUsername1 = 'kevin';
        $securityUsername2 = 'anne';
        $grantedPermission1 = 'VIEW';
        $grantedPermission2 = 'EDIT';

        $application = $this->getApplication();
        $application->add(new SetAclCommand());

        $setAclCommand = $application->find('acl:set');
        $setAclCommandTester = new CommandTester($setAclCommand);
        $setAclCommandTester->execute(array(
            'command' => 'acl:set',
            'arguments' => array($grantedPermission1, $grantedPermission2, sprintf('%s:%s', self::OBJECT_CLASS, $objectId)),
            '--user' => array(sprintf('%s:%s', self::SECURITY_CLASS, $securityUsername1), sprintf('%s:%s', self::SECURITY_CLASS, $securityUsername2)),
        ));

        $objectIdentity = new ObjectIdentity($objectId, self::OBJECT_CLASS);
        $securityIdentity1 = new UserSecurityIdentity($securityUsername1, self::SECURITY_CLASS);
        $securityIdentity2 = new UserSecurityIdentity($securityUsername2, self::SECURITY_CLASS);
        $permissionMap = new BasicPermissionMap();

        /** @var \Symfony\Component\Security\Acl\Model\AclProviderInterface $aclProvider */
        $aclProvider = $application->getKernel()->getContainer()->get('security.acl.provider');
        $acl = $aclProvider->findAcl($objectIdentity, array($securityIdentity1));

        $this->assertTrue($acl->isGranted($permissionMap->getMasks($grantedPermission1, null), array($securityIdentity1)));
        $this->assertTrue($acl->isGranted($permissionMap->getMasks($grantedPermission1, null), array($securityIdentity2)));
        $this->assertTrue($acl->isGranted($permissionMap->getMasks($grantedPermission2, null), array($securityIdentity2)));

        try {
            $acl->isGranted($permissionMap->getMasks('OWNER', null), array($securityIdentity1));
            $this->fail('NoAceFoundException not throwed');
        } catch (NoAceFoundException $e) {
        }

        try {
            $acl->isGranted($permissionMap->getMasks('OPERATOR', null), array($securityIdentity2));
            $this->fail('NoAceFoundException not throwed');
        } catch (NoAceFoundException $e) {
        }
    }

    public function testSetAclRole()
    {
        $objectId = 1;
        $securityUsername = 'kevin';
        $grantedPermission = 'VIEW';
        $role = 'ROLE_ADMIN';

        $application = $this->getApplication();
        $application->add(new SetAclCommand());

        $setAclCommand = $application->find('acl:set');
        $setAclCommandTester = new CommandTester($setAclCommand);
        $setAclCommandTester->execute(array(
            'command' => 'acl:set',
            'arguments' => array($grantedPermission, sprintf('%s:%s', str_replace('\\', '/', self::OBJECT_CLASS), $objectId)),
            '--role' => array($role),
        ));

        $objectIdentity = new ObjectIdentity($objectId, self::OBJECT_CLASS);
        $userSecurityIdentity = new UserSecurityIdentity($securityUsername, self::SECURITY_CLASS);
        $roleSecurityIdentity = new RoleSecurityIdentity($role);
        $permissionMap = new BasicPermissionMap();

        /** @var \Symfony\Component\Security\Acl\Model\AclProviderInterface $aclProvider */
        $aclProvider = $application->getKernel()->getContainer()->get('security.acl.provider');
        $acl = $aclProvider->findAcl($objectIdentity, array($roleSecurityIdentity, $userSecurityIdentity));

        $this->assertTrue($acl->isGranted($permissionMap->getMasks($grantedPermission, null), array($roleSecurityIdentity)));
        $this->assertTrue($acl->isGranted($permissionMap->getMasks($grantedPermission, null), array($roleSecurityIdentity)));

        try {
            $acl->isGranted($permissionMap->getMasks('VIEW', null), array($userSecurityIdentity));
            $this->fail('NoAceFoundException not throwed');
        } catch (NoAceFoundException $e) {
        }

        try {
            $acl->isGranted($permissionMap->getMasks('OPERATOR', null), array($userSecurityIdentity));
            $this->fail('NoAceFoundException not throwed');
        } catch (NoAceFoundException $e) {
        }
    }

    public function testSetAclClassScope()
    {
        $objectId = 1;
        $grantedPermission = 'VIEW';
        $role = 'ROLE_USER';

        $application = $this->getApplication();
        $application->add(new SetAclCommand());

        $setAclCommand = $application->find('acl:set');
        $setAclCommandTester = new CommandTester($setAclCommand);
        $setAclCommandTester->execute(array(
            'command' => 'acl:set',
            'arguments' => array($grantedPermission, sprintf('%s:%s', self::OBJECT_CLASS, $objectId)),
            '--class-scope' => true,
            '--role' => array($role),
        ));

        $objectIdentity1 = new ObjectIdentity($objectId, self::OBJECT_CLASS);
        $objectIdentity2 = new ObjectIdentity(2, self::OBJECT_CLASS);
        $roleSecurityIdentity = new RoleSecurityIdentity($role);
        $permissionMap = new BasicPermissionMap();

        /** @var \Symfony\Component\Security\Acl\Model\AclProviderInterface $aclProvider */
        $aclProvider = $application->getKernel()->getContainer()->get('security.acl.provider');

        $acl1 = $aclProvider->findAcl($objectIdentity1, array($roleSecurityIdentity));
        $this->assertTrue($acl1->isGranted($permissionMap->getMasks($grantedPermission, null), array($roleSecurityIdentity)));

        $acl2 = $aclProvider->createAcl($objectIdentity2);
        $this->assertTrue($acl2->isGranted($permissionMap->getMasks($grantedPermission, null), array($roleSecurityIdentity)));
    }

    private function getApplication()
    {
        $kernel = $this->createKernel(array('test_case' => 'Acl'));
        $kernel->boot();

        $application = new Application($kernel);
        $application->add(new InitAclCommand());

        $initAclCommand = $application->find('init:acl');
        $initAclCommandTester = new CommandTester($initAclCommand);
        $initAclCommandTester->execute(array('command' => 'init:acl'));

        return $application;
    }
}<|MERGE_RESOLUTION|>--- conflicted
+++ resolved
@@ -40,26 +40,9 @@
     const OBJECT_CLASS = 'Symfony\Bundle\SecurityBundle\Tests\Functional\Bundle\AclBundle\Entity\Car';
     const SECURITY_CLASS = 'Symfony\Component\Security\Core\User\User';
 
-<<<<<<< HEAD
-    protected function setUp()
-    {
-        parent::setUp();
-
-        $this->deleteTmpDir('Acl');
-    }
-
-    protected function tearDown()
-    {
-        parent::tearDown();
-
-        $this->deleteTmpDir('Acl');
-    }
-
     /**
      * @group legacy
      */
-=======
->>>>>>> 820b11c0
     public function testSetAclUser()
     {
         $objectId = 1;
