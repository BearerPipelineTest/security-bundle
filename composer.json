{
    "name": "symfony/security-bundle",
    "type": "symfony-bundle",
    "description": "Symfony SecurityBundle",
    "keywords": [],
    "homepage": "https://symfony.com",
    "license": "MIT",
    "authors": [
        {
            "name": "Fabien Potencier",
            "email": "fabien@symfony.com"
        },
        {
            "name": "Symfony Community",
            "homepage": "https://symfony.com/contributors"
        }
    ],
    "require": {
        "php": ">=7.2.5",
        "ext-xml": "*",
        "symfony/config": "^4.4|^5.0",
        "symfony/dependency-injection": "^5.1",
        "symfony/event-dispatcher": "^5.1",
        "symfony/http-kernel": "^5.0",
        "symfony/polyfill-php80": "^1.15",
        "symfony/security-core": "^5.1",
        "symfony/security-csrf": "^4.4|^5.0",
        "symfony/security-guard": "^5.1",
        "symfony/security-http": "^5.1,>=5.1.2"
    },
    "require-dev": {
        "doctrine/doctrine-bundle": "^2.0",
        "symfony/asset": "^4.4|^5.0",
        "symfony/browser-kit": "^4.4|^5.0",
        "symfony/console": "^4.4|^5.0",
        "symfony/css-selector": "^4.4|^5.0",
        "symfony/dom-crawler": "^4.4|^5.0",
        "symfony/expression-language": "^4.4|^5.0",
        "symfony/form": "^4.4|^5.0",
        "symfony/framework-bundle": "^4.4|^5.0",
        "symfony/process": "^4.4|^5.0",
        "symfony/serializer": "^4.4|^5.0",
        "symfony/translation": "^4.4|^5.0",
        "symfony/twig-bundle": "^4.4|^5.0",
        "symfony/twig-bridge": "^4.4|^5.0",
        "symfony/validator": "^4.4|^5.0",
        "symfony/yaml": "^4.4|^5.0",
        "twig/twig": "^2.10|^3.0"
    },
    "conflict": {
        "symfony/browser-kit": "<4.4",
        "symfony/console": "<4.4",
        "symfony/framework-bundle": "<4.4",
        "symfony/ldap": "<4.4",
        "symfony/twig-bundle": "<4.4"
    },
    "autoload": {
        "psr-4": { "Symfony\\Bundle\\SecurityBundle\\": "" },
        "exclude-from-classmap": [
            "/Tests/"
        ]
    },
    "minimum-stability": "dev",
<<<<<<< HEAD
    "extra": {
        "branch-alias": {
            "dev-master": "5.1-dev"
        }
    }
=======
    "version": "4.4-dev"
>>>>>>> d0d187e5
}<|MERGE_RESOLUTION|>--- conflicted
+++ resolved
@@ -61,13 +61,5 @@
         ]
     },
     "minimum-stability": "dev",
-<<<<<<< HEAD
-    "extra": {
-        "branch-alias": {
-            "dev-master": "5.1-dev"
-        }
-    }
-=======
-    "version": "4.4-dev"
->>>>>>> d0d187e5
+    "version": "5.1-dev"
 }