--- conflicted
+++ resolved
@@ -18,15 +18,9 @@
     "require": {
         "php": "^5.5.9|>=7.0.8",
         "ext-xml": "*",
-<<<<<<< HEAD
-        "symfony/security": "~3.4|~4.0",
+        "symfony/security": "~3.4.10|^4.0.10",
         "symfony/dependency-injection": "^3.4.3|^4.0.3",
         "symfony/http-kernel": "~3.4|~4.0",
-=======
-        "symfony/security": "^2.8.40|~3.4.10",
-        "symfony/security-acl": "~2.7|~3.0.0",
-        "symfony/http-kernel": "~2.7|~3.0.0",
->>>>>>> 9843705b
         "symfony/polyfill-php70": "~1.0"
     },
     "require-dev": {
