--- conflicted
+++ resolved
@@ -16,17 +16,10 @@
         }
     ],
     "require": {
-<<<<<<< HEAD
         "php": ">=5.5.9",
+        "ext-xml": "*",
         "symfony/security": "~3.2",
         "symfony/http-kernel": "~3.2",
-=======
-        "php": ">=5.3.9",
-        "ext-xml": "*",
-        "symfony/security": "~2.8|~3.0.0",
-        "symfony/security-acl": "~2.7|~3.0.0",
-        "symfony/http-kernel": "~2.7|~3.0.0",
->>>>>>> 022b27df
         "symfony/polyfill-php70": "~1.0"
     },
     "require-dev": {
