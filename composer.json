--- conflicted
+++ resolved
@@ -4,10 +4,6 @@
     "description": "Symfony SecurityBundle",
     "keywords": [],
     "homepage": "http://symfony.com",
-<<<<<<< HEAD
-    "version": "2.1.0",
-=======
->>>>>>> 60ce188c
     "license": "MIT",
     "authors": [
         {
