--- conflicted
+++ resolved
@@ -62,13 +62,5 @@
         ]
     },
     "minimum-stability": "dev",
-<<<<<<< HEAD
-    "extra": {
-        "branch-alias": {
-            "dev-master": "5.2-dev"
-        }
-    }
-=======
-    "version": "5.1-dev"
->>>>>>> f77fb6bb
+    "version": "5.2-dev"
 }