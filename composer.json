--- conflicted
+++ resolved
@@ -17,13 +17,8 @@
     ],
     "require": {
         "php": ">=5.5.9",
-<<<<<<< HEAD
         "symfony/security": "~3.2",
         "symfony/http-kernel": "~3.2",
-=======
-        "symfony/security": "~3.1,>=3.1.2",
-        "symfony/http-kernel": "~2.8|~3.0",
->>>>>>> b59f4dae
         "symfony/polyfill-php70": "~1.0"
     },
     "require-dev": {
@@ -32,32 +27,18 @@
         "symfony/css-selector": "~2.8|~3.0",
         "symfony/dom-crawler": "~2.8|~3.0",
         "symfony/form": "~2.8|~3.0",
-<<<<<<< HEAD
         "symfony/framework-bundle": "~3.1",
-=======
-        "symfony/framework-bundle": "~2.8|~3.0",
->>>>>>> b59f4dae
         "symfony/http-foundation": "~2.8|~3.0",
         "symfony/security-acl": "~2.8|~3.0",
         "symfony/twig-bundle": "~2.8|~3.0",
         "symfony/twig-bridge": "~2.8|~3.0",
         "symfony/process": "~2.8|~3.0",
         "symfony/validator": "~2.8|~3.0",
-<<<<<<< HEAD
         "symfony/var-dumper": "~3.2",
         "symfony/yaml": "~2.8|~3.0",
         "symfony/expression-language": "~2.8|~3.0",
         "doctrine/doctrine-bundle": "~1.4",
-        "twig/twig": "~1.23|~2.0"
-=======
-        "symfony/yaml": "~2.8|~3.0",
-        "symfony/expression-language": "~2.8|~3.0",
-        "doctrine/doctrine-bundle": "~1.4",
         "twig/twig": "~1.26|~2.0"
-    },
-    "suggest": {
-        "symfony/security-acl": "For using the ACL functionality of this bundle"
->>>>>>> b59f4dae
     },
     "suggest": {
         "symfony/security-acl": "For using the ACL functionality of this bundle"
@@ -71,11 +52,7 @@
     "minimum-stability": "dev",
     "extra": {
         "branch-alias": {
-<<<<<<< HEAD
             "dev-master": "3.2-dev"
-=======
-            "dev-master": "3.1-dev"
->>>>>>> b59f4dae
         }
     }
 }