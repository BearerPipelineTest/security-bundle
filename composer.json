{
    "name": "symfony/security-bundle",
    "type": "symfony-bundle",
    "description": "Provides a tight integration of the Security component into the Symfony full-stack framework",
    "keywords": [],
    "homepage": "https://symfony.com",
    "license": "MIT",
    "authors": [
        {
            "name": "Fabien Potencier",
            "email": "fabien@symfony.com"
        },
        {
            "name": "Symfony Community",
            "homepage": "https://symfony.com/contributors"
        }
    ],
    "require": {
        "php": ">=7.2.5",
        "ext-xml": "*",
        "symfony/config": "^4.4|^5.0|^6.0",
        "symfony/dependency-injection": "^5.3|^6.0",
        "symfony/deprecation-contracts": "^2.1",
        "symfony/event-dispatcher": "^5.1|^6.0",
        "symfony/http-kernel": "^5.3|^6.0",
        "symfony/http-foundation": "^5.3|^6.0",
        "symfony/password-hasher": "^5.3|^6.0",
        "symfony/polyfill-php80": "^1.15",
        "symfony/security-core": "^5.3|^6.0",
        "symfony/security-csrf": "^4.4|^5.0|^6.0",
        "symfony/security-guard": "^5.3|^6.0",
        "symfony/security-http": "^5.3|^6.0"
    },
    "require-dev": {
<<<<<<< HEAD
        "doctrine/doctrine-bundle": "^2.0",
        "symfony/asset": "^4.4|^5.0|^6.0",
        "symfony/browser-kit": "^4.4|^5.0|^6.0",
        "symfony/console": "^4.4|^5.0|^6.0",
        "symfony/css-selector": "^4.4|^5.0|^6.0",
        "symfony/dom-crawler": "^4.4|^5.0|^6.0",
        "symfony/expression-language": "^4.4|^5.0|^6.0",
        "symfony/form": "^4.4|^5.0|^6.0",
        "symfony/framework-bundle": "^5.3|^6.0",
        "symfony/ldap": "^5.3|^6.0",
        "symfony/process": "^4.4|^5.0|^6.0",
        "symfony/rate-limiter": "^5.2|^6.0",
        "symfony/serializer": "^4.4|^5.0|^6.0",
        "symfony/translation": "^4.4|^5.0|^6.0",
        "symfony/twig-bundle": "^4.4|^5.0|^6.0",
        "symfony/twig-bridge": "^4.4|^5.0|^6.0",
        "symfony/validator": "^4.4|^5.0|^6.0",
        "symfony/yaml": "^4.4|^5.0|^6.0",
=======
        "doctrine/annotations": "^1.10.4",
        "symfony/asset": "^4.4|^5.0",
        "symfony/browser-kit": "^4.4|^5.0",
        "symfony/console": "^4.4|^5.0",
        "symfony/css-selector": "^4.4|^5.0",
        "symfony/dom-crawler": "^4.4|^5.0",
        "symfony/expression-language": "^4.4|^5.0",
        "symfony/form": "^4.4|^5.0",
        "symfony/framework-bundle": "^5.3",
        "symfony/ldap": "^5.3",
        "symfony/process": "^4.4|^5.0",
        "symfony/rate-limiter": "^5.2",
        "symfony/serializer": "^4.4|^5.0",
        "symfony/translation": "^4.4|^5.0",
        "symfony/twig-bundle": "^4.4|^5.0",
        "symfony/twig-bridge": "^4.4|^5.0",
        "symfony/validator": "^4.4|^5.0",
        "symfony/yaml": "^4.4|^5.0",
>>>>>>> 32ada29f
        "twig/twig": "^2.13|^3.0.4"
    },
    "conflict": {
        "symfony/browser-kit": "<4.4",
        "symfony/console": "<4.4",
        "symfony/framework-bundle": "<4.4",
        "symfony/ldap": "<5.1",
        "symfony/twig-bundle": "<4.4"
    },
    "autoload": {
        "psr-4": { "Symfony\\Bundle\\SecurityBundle\\": "" },
        "exclude-from-classmap": [
            "/Tests/"
        ]
    },
    "minimum-stability": "dev"
}<|MERGE_RESOLUTION|>--- conflicted
+++ resolved
@@ -32,8 +32,7 @@
         "symfony/security-http": "^5.3|^6.0"
     },
     "require-dev": {
-<<<<<<< HEAD
-        "doctrine/doctrine-bundle": "^2.0",
+        "doctrine/annotations": "^1.10.4",
         "symfony/asset": "^4.4|^5.0|^6.0",
         "symfony/browser-kit": "^4.4|^5.0|^6.0",
         "symfony/console": "^4.4|^5.0|^6.0",
@@ -51,26 +50,6 @@
         "symfony/twig-bridge": "^4.4|^5.0|^6.0",
         "symfony/validator": "^4.4|^5.0|^6.0",
         "symfony/yaml": "^4.4|^5.0|^6.0",
-=======
-        "doctrine/annotations": "^1.10.4",
-        "symfony/asset": "^4.4|^5.0",
-        "symfony/browser-kit": "^4.4|^5.0",
-        "symfony/console": "^4.4|^5.0",
-        "symfony/css-selector": "^4.4|^5.0",
-        "symfony/dom-crawler": "^4.4|^5.0",
-        "symfony/expression-language": "^4.4|^5.0",
-        "symfony/form": "^4.4|^5.0",
-        "symfony/framework-bundle": "^5.3",
-        "symfony/ldap": "^5.3",
-        "symfony/process": "^4.4|^5.0",
-        "symfony/rate-limiter": "^5.2",
-        "symfony/serializer": "^4.4|^5.0",
-        "symfony/translation": "^4.4|^5.0",
-        "symfony/twig-bundle": "^4.4|^5.0",
-        "symfony/twig-bridge": "^4.4|^5.0",
-        "symfony/validator": "^4.4|^5.0",
-        "symfony/yaml": "^4.4|^5.0",
->>>>>>> 32ada29f
         "twig/twig": "^2.13|^3.0.4"
     },
     "conflict": {
