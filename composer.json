{
    "name": "symfony/security-bundle",
    "type": "symfony-bundle",
    "description": "Symfony SecurityBundle",
    "keywords": [],
    "homepage": "https://symfony.com",
    "license": "MIT",
    "authors": [
        {
            "name": "Fabien Potencier",
            "email": "fabien@symfony.com"
        },
        {
            "name": "Symfony Community",
            "homepage": "https://symfony.com/contributors"
        }
    ],
    "require": {
        "php": ">=7.2.5",
        "ext-xml": "*",
        "symfony/config": "^4.4|^5.0",
        "symfony/dependency-injection": "^5.2",
        "symfony/event-dispatcher": "^5.1",
        "symfony/http-kernel": "^5.0",
        "symfony/polyfill-php80": "^1.15",
        "symfony/security-core": "^5.2",
        "symfony/security-csrf": "^4.4|^5.0",
        "symfony/security-guard": "^5.1",
        "symfony/security-http": "^5.2"
    },
    "require-dev": {
        "doctrine/doctrine-bundle": "^2.0",
        "symfony/asset": "^4.4|^5.0",
        "symfony/browser-kit": "^4.4|^5.0",
        "symfony/console": "^4.4|^5.0",
        "symfony/css-selector": "^4.4|^5.0",
        "symfony/dom-crawler": "^4.4|^5.0",
        "symfony/expression-language": "^4.4|^5.0",
        "symfony/form": "^4.4|^5.0",
        "symfony/framework-bundle": "^5.2",
        "symfony/process": "^4.4|^5.0",
        "symfony/rate-limiter": "^5.2",
        "symfony/serializer": "^4.4|^5.0",
        "symfony/translation": "^4.4|^5.0",
        "symfony/twig-bundle": "^4.4|^5.0",
        "symfony/twig-bridge": "^4.4|^5.0",
        "symfony/validator": "^4.4|^5.0",
        "symfony/yaml": "^4.4|^5.0",
        "twig/twig": "^2.10|^3.0"
    },
    "conflict": {
        "symfony/browser-kit": "<4.4",
        "symfony/console": "<4.4",
        "symfony/framework-bundle": "<4.4",
        "symfony/ldap": "<4.4",
        "symfony/twig-bundle": "<4.4"
    },
    "autoload": {
        "psr-4": { "Symfony\\Bundle\\SecurityBundle\\": "" },
        "exclude-from-classmap": [
            "/Tests/"
        ]
    },
<<<<<<< HEAD
    "minimum-stability": "dev",
    "extra": {
        "branch-version": "5.2"
    }
=======
    "minimum-stability": "dev"
>>>>>>> 8921cdb1
}<|MERGE_RESOLUTION|>--- conflicted
+++ resolved
@@ -61,12 +61,5 @@
             "/Tests/"
         ]
     },
-<<<<<<< HEAD
-    "minimum-stability": "dev",
-    "extra": {
-        "branch-version": "5.2"
-    }
-=======
     "minimum-stability": "dev"
->>>>>>> 8921cdb1
 }