<?php

/*
 * This file is part of the Symfony package.
 *
 * (c) Fabien Potencier <fabien@symfony.com>
 *
 * For the full copyright and license information, please view the LICENSE
 * file that was distributed with this source code.
 */

namespace Symfony\Bundle\SecurityBundle\Command;

use Symfony\Bundle\FrameworkBundle\Command\ContainerAwareCommand;
use Symfony\Component\Console\Input\InputArgument;
use Symfony\Component\Console\Input\InputInterface;
use Symfony\Component\Console\Input\InputOption;
use Symfony\Component\Console\Output\OutputInterface;
use Symfony\Component\Console\Question\Question;
use Symfony\Component\Console\Style\SymfonyStyle;
use Symfony\Component\Security\Core\Encoder\BCryptPasswordEncoder;

/**
 * Encode a user's password.
 *
 * @author Sarah Khalil <mkhalil.sarah@gmail.com>
 */
class UserPasswordEncoderCommand extends ContainerAwareCommand
{
    /**
     * {@inheritdoc}
     */
    protected function configure()
    {
        $this
            ->setName('security:encode-password')
            ->setDescription('Encodes a password.')
            ->addArgument('password', InputArgument::OPTIONAL, 'The plain password to encode.')
            ->addArgument('user-class', InputArgument::OPTIONAL, 'The User entity class path associated with the encoder used to encode the password.', 'Symfony\Component\Security\Core\User\User')
            ->addOption('empty-salt', null, InputOption::VALUE_NONE, 'Do not generate a salt or let the encoder generate one.')
            ->setHelp(<<<EOF

The <info>%command.name%</info> command encodes passwords according to your
security configuration. This command is mainly used to generate passwords for
the <comment>in_memory</comment> user provider type and for changing passwords
in the database while developing the application.

Suppose that you have the following security configuration in your application:

<comment>
# app/config/security.yml
security:
    encoders:
        Symfony\Component\Security\Core\User\User: plaintext
        AppBundle\Entity\User: bcrypt
</comment>

If you execute the command non-interactively, the default Symfony User class
is used and a random salt is generated to encode the password:

  <info>php %command.full_name% --no-interaction [password]</info>

Pass the full user class path as the second argument to encode passwords for
your own entities:

  <info>php %command.full_name% --no-interaction [password] AppBundle\Entity\User</info>

Executing the command interactively allows you to generate a random salt for
encoding the password:

  <info>php %command.full_name% [password] AppBundle\Entity\User</info>

In case your encoder doesn't require a salt, add the <comment>empty-salt</comment> option:

  <info>php %command.full_name% --empty-salt [password] AppBundle\Entity\User</info>

EOF
            )
        ;
    }

    /**
     * {@inheritdoc}
     */
    protected function execute(InputInterface $input, OutputInterface $output)
    {
        $io = new SymfonyStyle($input, $output);

        $input->isInteractive() ? $io->title('Symfony Password Encoder Utility') : $io->newLine();

        $password = $input->getArgument('password');
        $userClass = $input->getArgument('user-class');
        $emptySalt = $input->getOption('empty-salt');

        $encoder = $this->getContainer()->get('security.encoder_factory')->getEncoder($userClass);
        $bcryptWithoutEmptySalt = !$emptySalt && $encoder instanceof BCryptPasswordEncoder;

        if ($bcryptWithoutEmptySalt) {
            $emptySalt = true;
        }

        if (!$password) {
            if (!$input->isInteractive()) {
                $io->error('The password must not be empty.');

                return 1;
            }
<<<<<<< HEAD
            $passwordQuestion = $this->createPasswordQuestion($input, $output);
            $password = $io->askQuestion($passwordQuestion);
=======
            $passwordQuestion = $this->createPasswordQuestion();
            $password = $output->askQuestion($passwordQuestion);
>>>>>>> b6fb9f99
        }

        $salt = null;

        if ($input->isInteractive() && !$emptySalt) {
            $emptySalt = true;

            $io->note('The command will take care of generating a salt for you. Be aware that some encoders advise to let them generate their own salt. If you\'re using one of those encoders, please answer \'no\' to the question below. '.PHP_EOL.'Provide the \'empty-salt\' option in order to let the encoder handle the generation itself.');

            if ($io->confirm('Confirm salt generation ?')) {
                $salt = $this->generateSalt();
                $emptySalt = false;
            }
        } elseif (!$emptySalt) {
            $salt = $this->generateSalt();
        }

        $encodedPassword = $encoder->encodePassword($password, $salt);

        $rows = array(
            array('Encoder used', get_class($encoder)),
            array('Encoded password', $encodedPassword),
        );
        if (!$emptySalt) {
            $rows[] = array('Generated salt', $salt);
        }
        $io->table(array('Key', 'Value'), $rows);

        if (!$emptySalt) {
            $io->note(sprintf('Make sure that your salt storage field fits the salt length: %s chars', strlen($salt)));
        } elseif ($bcryptWithoutEmptySalt) {
            $io->note('Bcrypt encoder used: the encoder generated its own built-in salt.');
        }

        $io->success('Password encoding succeeded');
    }

    /**
     * Create the password question to ask the user for the password to be encoded.
     *
     * @return Question
     */
    private function createPasswordQuestion()
    {
        $passwordQuestion = new Question('Type in your password to be encoded');

        return $passwordQuestion->setValidator(function ($value) {
            if ('' === trim($value)) {
                throw new \Exception('The password must not be empty.');
            }

            return $value;
        })->setHidden(true)->setMaxAttempts(20);
    }

    private function generateSalt()
    {
        return base64_encode(random_bytes(30));
    }
}<|MERGE_RESOLUTION|>--- conflicted
+++ resolved
@@ -105,13 +105,8 @@
 
                 return 1;
             }
-<<<<<<< HEAD
-            $passwordQuestion = $this->createPasswordQuestion($input, $output);
+            $passwordQuestion = $this->createPasswordQuestion();
             $password = $io->askQuestion($passwordQuestion);
-=======
-            $passwordQuestion = $this->createPasswordQuestion();
-            $password = $output->askQuestion($passwordQuestion);
->>>>>>> b6fb9f99
         }
 
         $salt = null;
