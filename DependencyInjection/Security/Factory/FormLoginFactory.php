--- conflicted
+++ resolved
@@ -39,16 +39,12 @@
         $this->addOption('post_only', true);
     }
 
-<<<<<<< HEAD
-    public function getPosition(): string
-=======
     public function getPriority(): int
     {
         return self::PRIORITY;
     }
 
-    public function getPosition()
->>>>>>> 17c2d67a
+    public function getPosition(): string
     {
         return 'form';
     }
