<?php

/*
 * This file is part of the Symfony package.
 *
 * (c) Fabien Potencier <fabien@symfony.com>
 *
 * For the full copyright and license information, please view the LICENSE
 * file that was distributed with this source code.
 */

namespace Symfony\Bundle\SecurityBundle\DependencyInjection\Security\Factory;

use Symfony\Component\Config\Definition\Builder\NodeDefinition;
use Symfony\Component\DependencyInjection\ChildDefinition;
use Symfony\Component\DependencyInjection\ContainerBuilder;
use Symfony\Component\DependencyInjection\Reference;

/**
 * RemoteUserFactory creates services for REMOTE_USER based authentication.
 *
 * @author Fabien Potencier <fabien@symfony.com>
 * @author Maxime Douailin <maxime.douailin@gmail.com>
 *
 * @internal
 */
class RemoteUserFactory implements SecurityFactoryInterface, AuthenticatorFactoryInterface
{
<<<<<<< HEAD
    public function create(ContainerBuilder $container, string $id, array $config, string $userProvider, ?string $defaultEntryPoint): array
=======
    public const PRIORITY = -10;

    public function create(ContainerBuilder $container, string $id, array $config, string $userProvider, ?string $defaultEntryPoint)
>>>>>>> 17c2d67a
    {
        $providerId = 'security.authentication.provider.pre_authenticated.'.$id;
        $container
            ->setDefinition($providerId, new ChildDefinition('security.authentication.provider.pre_authenticated'))
            ->replaceArgument(0, new Reference($userProvider))
            ->replaceArgument(1, new Reference('security.user_checker.'.$id))
            ->addArgument($id)
        ;

        $listenerId = 'security.authentication.listener.remote_user.'.$id;
        $listener = $container->setDefinition($listenerId, new ChildDefinition('security.authentication.listener.remote_user'));
        $listener->replaceArgument(2, $id);
        $listener->replaceArgument(3, $config['user']);
        $listener->addMethodCall('setSessionAuthenticationStrategy', [new Reference('security.authentication.session_strategy.'.$id)]);

        return [$providerId, $listenerId, $defaultEntryPoint];
    }

    public function createAuthenticator(ContainerBuilder $container, string $firewallName, array $config, string $userProviderId)
    {
        $authenticatorId = 'security.authenticator.remote_user.'.$firewallName;
        $container
            ->setDefinition($authenticatorId, new ChildDefinition('security.authenticator.remote_user'))
            ->replaceArgument(0, new Reference($userProviderId))
            ->replaceArgument(2, $firewallName)
            ->replaceArgument(3, $config['user'])
        ;

        return $authenticatorId;
    }

<<<<<<< HEAD
    public function getPosition(): string
=======
    public function getPriority(): int
    {
        return self::PRIORITY;
    }

    public function getPosition()
>>>>>>> 17c2d67a
    {
        return 'pre_auth';
    }

    public function getKey(): string
    {
        return 'remote-user';
    }

    public function addConfiguration(NodeDefinition $node)
    {
        $node
            ->children()
                ->scalarNode('provider')->end()
                ->scalarNode('user')->defaultValue('REMOTE_USER')->end()
            ->end()
        ;
    }
}<|MERGE_RESOLUTION|>--- conflicted
+++ resolved
@@ -26,13 +26,9 @@
  */
 class RemoteUserFactory implements SecurityFactoryInterface, AuthenticatorFactoryInterface
 {
-<<<<<<< HEAD
-    public function create(ContainerBuilder $container, string $id, array $config, string $userProvider, ?string $defaultEntryPoint): array
-=======
     public const PRIORITY = -10;
 
-    public function create(ContainerBuilder $container, string $id, array $config, string $userProvider, ?string $defaultEntryPoint)
->>>>>>> 17c2d67a
+    public function create(ContainerBuilder $container, string $id, array $config, string $userProvider, ?string $defaultEntryPoint): array
     {
         $providerId = 'security.authentication.provider.pre_authenticated.'.$id;
         $container
@@ -64,16 +60,12 @@
         return $authenticatorId;
     }
 
-<<<<<<< HEAD
-    public function getPosition(): string
-=======
     public function getPriority(): int
     {
         return self::PRIORITY;
     }
 
-    public function getPosition()
->>>>>>> 17c2d67a
+    public function getPosition(): string
     {
         return 'pre_auth';
     }
